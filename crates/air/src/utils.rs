--- conflicted
+++ resolved
@@ -21,16 +21,12 @@
     if let Some(ref int_cl) = interaction_claim.mul {
         sum += int_cl.claimed_sum.into();
     }
-<<<<<<< HEAD
     if let Some(ref int_cl) = interaction_claim.sum_reduce {
         sum += int_cl.claimed_sum.into();
     }
-
-=======
     if let Some(ref int_cl) = interaction_claim.recip {
         sum += int_cl.claimed_sum.into();
     }
->>>>>>> 88df7d0e
     sum.is_zero()
 }
 
